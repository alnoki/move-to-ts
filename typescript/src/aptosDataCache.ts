--- conflicted
+++ resolved
@@ -7,10 +7,7 @@
   TypeTag,
 } from "./typeTag.js";
 import stringify from "json-stable-stringify";
-<<<<<<< HEAD
-=======
-
->>>>>>> 991a70fa
+
 
 export interface ITable {
   handle: HexString;
@@ -504,15 +501,9 @@
   need to refresh the cache.
   */
   updateFromTransactionResult(txn: Types.UserTransaction) {
-<<<<<<< HEAD
     if (txn.success && txn.hash !== "0x0") {
       for (const change of txn.changes) {
         if (change.type === "write_resource") {
-=======
-    if (txn.success && txn.hash !== '0x0') {
-      for(const change of txn.changes) {
-        if(change.type === 'write_resource' ) {
->>>>>>> 991a70fa
           const write = change as Types.WriteResource;
           const typeTag = parseMoveStructTag(write.data.type);
           const resourceKey = this.getResourceKey(
@@ -523,13 +514,7 @@
             const newValue = this.repo.parse(write.data.data, typeTag);
             this.updateResource(resourceKey, newValue);
           }
-<<<<<<< HEAD
         } else if (change.type === "delete_resource") {
-=======
-
-        }
-        else if (change.type === 'delete_resource') {
->>>>>>> 991a70fa
           const del = change as Types.DeleteResource;
           const typeTag = parseMoveStructTag(del.resource);
           const resourceKey = this.getResourceKey(
